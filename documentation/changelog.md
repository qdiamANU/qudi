# Changelog {#changelog}

## Pre-release

Changes/New features:

* Cleanup/Improvement/Debug of POI manager (logic and GUI)
* New POI manager tool _POI selector_ which allows adding of new POIs by clicking inside the scan 
image
* Added an optional POI nametag to the POI manager. If you give this property a string value, all 
new POIs will be named after this tag together with a consecutive integer index.
* If using the POI manager, the currently selected active POI name will be added to savelogic as 
global parameter. All saved data files will include this POI name in the header.
* bug fix to how the flags are set for AWG70k
* New POI automatic search tool added. If you click on the 'Auto POIs' tool button, POIs will be 
automatically added in your scan image. This makes fluorescent emitter selections much faster and
more accurately.
* Replaced the old `pg.PlotWidget` subclass `PlotWidgetModified` with new subclasses 
`ScanPlotWidget`, `ScanViewBox` (`pg.ViewBox`) and `ScanImageItem` (`pg.ImageItem`) to handle 
coordinate transformations upon mouse click/drag and zooming internally. Also integrates the 
draggable crosshair into the PlotWidget. This reduces code and improves readability in GUI modules.
* Introduced blink correction filter to confocal and poimanager scan images (toggle in "view" menu). 
Purely for displaying purposes; raw data is not affected by this filter.
* Add `scan_blink_correction` filter to `core.utils.filters`
* exposed the sequencegenerator-functions analyze_sequence and analyze_ensemble to be accessible via pulsedmaster
* analyze functions can be called either with the appropriate objects or with the object name
* while sampling a sequence, the ensembles are only sampled if they weren't already sampled before
* Add `natural_sort` utility function to `core.util.helpers`
* Bug fix to the gated extractor: now all the function parameters are loaded
* Added a hardware file for power supply Keysight E3631A with a process control interface
* Updated powermeter PM100D module to add ProcessInterface and wavelength support
* Added two interfuses for interfaces process value and process control to modify the values based
on an interpolated function
* Changed ProcessInterface and ProcessControlInterface to use underscore case instead of CamelCase
* Added hardware module to interface temperature controller Cryocon 22C
* Added an optional parameter to connectors so that dependencies can be optional
* Made ODMR logic an optional dependency in SpectrumLogic
* Made some changes in the AWG7k file for sorting integers without natural sort
* Removed additional scaling from sampling functions. They now return samples as as expected. 
The entire normalization to pulse generator analog voltage range (Vpp) is done during sampling.
* Introduced support of interface sensitive overloading of interface methods. This resolves 
namespace conflicts within a hardware module inheriting multiple interfaces. See 
_how_to_hardware_with_multiple_interfaces.md_ for detailed documentation.
* Used the new (already existing) helper function _add_trigger in the shipped `predefined_methods`.
* Added more extraction and analysis methods for extraction and/or analysis that is done directly on hardware.
* Improved the jupyter kernel: prints are now printed live and not only after the cell is finished. Also code cleanup.
* Adding Ocean optics spectrometer hardware module.
* Removed the method `has_sequence_mode` from the `PulserInterface` 
and rather added a `sequence_option` to the `PulserConstraints`.
In `FORCED` mode the `SequenceGeneratorLogic` will create a default sequence around each stand-alone Ensemble.
The potential sequence_options are: 
  * `NON` (no sequence mode)
  * `OPTIONAL` (sequence mode possible)
  * `FORCED` (only output as sequence possible)
* Added interfuse to correct geometrical aberration on scanner via polynomial transformations
* added the option to do a purely analog ODMR scan.
<<<<<<< HEAD
=======
* added the option of an additional path for fit methods
>>>>>>> ebf484dd
* 


Config changes:

* The parameters `additional_predefined_methods_path` and `additional_sampling_functions_path` 
of the `SequenceGeneratorLogic` can now either be a string for a single path 
or a list of strings for multiple paths.
* There is an option for the fit logic, to give an additional path: `additional_fit_methods_path`  

## Release 0.10
Released on 14 Mar 2019
Available at https://github.com/Ulm-IQO/qudi/releases/tag/v0.10

Changes/New features:

* Added support for Opal Kelly XEM6310-LX45 devices to HardwareSwitchFpga hardware module.
* Newport CONEX-AGP piezo stage motor module.
* Sequence Generator checks the step constraint and adds and idle block if necessary.
* Save_logic now expands environment variables in the configured data path (e.g. $HOME under Unix or $HOMEPATH under Windows)
* Added command line argument --logdir to specify the path to the logging directory
* Added the keyword "labels" to the "measurement_information" dict container in predefined methods.
This can be used to specify the axis labels for the measurement (excluding units)
* All modules use new connector style where feasible.
* Bug fix for POI manager was losing active POI when moving crosshair in confocal
* Added a how-to-get-started guide to the documentation
* Bug fixes and improvements for the scientific SpinBox introduced in v0.9 
* POI manager keeps POIs as StatusVar across restarts and fixes to distance measurement
* Various stability improvements and minor bug fixes
* Update conda environment to more recent versions of packages
* Fix installation procedure for the conda environment in windows by using powershell in the cmd and catch with that potential exceptions (e.g. if conda environment is not present).
* Added .ico image to make a desktop shortcut on Windows with explanation in the documentation
* Added a how-to-participate guide to the documentation
* Added installation options guide to the documentation
* A lot of smaller fixes to the spectrometer (WinSpec) -> this also modifies the connectors in the default config
* Added fitting to the spectrometer
* Microwave interface passes trigger timing to microwave source, needs hardware module adjustments for not-in-tree modules
* Bug fixes and support for SMD12 laser controller
* For SMIQs added config options to additionally limit frequency and power. Added constraint for SMQ06B model.
* Added live OMDR functionality to only calculate the average signal over a limited amount of scanned lines
* New hardware file for Microwave source - Anritsu MG3691C with SCPI commands has been added.
* **Config Change:** Hardware file for mw_source_anritsu70GHz.py with class MicrowaveAnritsu70GHz was changed to file mw_source_anritsu_MG369x.py with class MicrowaveAnritsuMG369x to make it universal. Also hardware constraints are set per model.
* Lock-In functionality was added to the ODMR counter and implemented for the NI-Card. All other hardware and interfuse with ODMRCounterInterface were updated.
* New hardware file for Microwave source - WindFreak Technologies SynthHDPro 54MHz-13GHz source
* New hardware file for AWG - Keysight M3202A 1GS/s 4-channel PXIe AWG
* Add separate conda environments for windows 7 32bit, windows 7 64bit, and windows 10 64bit. 
* Extend the windows installation procedure of the conda environment for qudi. The conda environments is selected automatically for the correct windows version and the appropriate environment file is taken.
* Rewrite the documentation for required python packages for Qudi and mention instead the installation procedure, how to create manually a python environment for qudi.
* Correct the low level implementation for the PulseBlasterESR-PRO.
* Implement the pulser interface for PulseBlasterESR-PRO devices.
* Implement the switch interface for PulseBlasterESR-PRO devices.
* Add possibility to set instruction delays in the config for PulseBlasterESR-PRO sequence generation.
* Add a copy-paste config option to the docstrings of all current qudi hardware modules.
* Add save logic features to add additional parameters saved with each data file
* **Pulsed 3.0:**\
    _A truckload of changes regarding all pulsed measurement related modules_
    * analyze_sequence now returns all the necessary values to work with sequences.
    * It is now possible to select no or analogue laser channels. In this case, the relevant block element gets marked as laser.
    * Adding the possibility to reliably add flags to sequence steps and making them selectable in the GUI.
    * Bug fix for waveform generation larger than ~2 GSamples
    * Added chirp function to available analog shapes in pulsed measurements
    * Tab order in pulsed measurement GUI is now more useful
    * Added delta plot of alternating sequence in the pulsed analysis window (including errorbars)
    * Bug fix for pulsed extraction window where zooming caused InfiteLines to disappear and a 
    switch in lines caused negative width
    * Bug fix for pulsed measurements with large photon count numbers (`numpy.int32` vs. 
    `numpy.int64`)
    * Pulsed related logic modules have been moved to `<main_dir>/logic/pulsed`
    * Graphical editors for `PulseBlock`, `PulseBlockEnsemble` and `PulseSequence` instance 
    generation are now implemented according to the _Qt_ model/view concept. Several delegates and 
    custom widgets needed by the editors can be found in `<main_dir>/gui/pulsed`. The editors 
    (_QTableView_) and corresponding models (_QAbstractTableModel_) can be found in 
    `pulse_editors.py`.
    * Several GUI tweaks and clean-ups for all tabs of `PulsedMeasurementGui`
    * Removal of several "logic components" from GUI module
    * `SequenceGeneratorLogic` is now fully responsible for controlling the pulse generator hardware.
    `PulsedMeasurementLogic` also has access to the pulse generator but only to start/stop it.
    `samples_write_methods.py` became obsolete and will be removed once all hardware modules 
    implement waveform/sequence generation on their own.
    * The purpose of `PulsedMasterLogic` is now mainly to decouple function calls to 
    `SequenceGeneratorLogic` and `PulsedMeasurementLogic` via signals. Due to the very diverse 
    usage of the pulsed modules in a combination of custom scripts together with the GUI this is 
    a crucial feature to ensure safe threading.
    * Pulser hardware interface has been changed. The pulser hardware module is now fully 
    responsible for waveform and sequence generation on the device. The `SequenceGeneratorLogic` 
    now only calculates the analog and digital samples and hands them over to the hardware module 
    to be written to the device. This makes it more flexible since no in-depth knowledge about the 
    hardware specific memory/file management is needed in the logic making the interface more 
    generic. Makes it easier to create new pulse generator modules as long as the hardware can be 
    abstracted to a waveform/sequence terminology.
    * Adapted pulse generator modules to new pulser interface.
    * Adapted FPGA hardware file to run with new interface.
    * All groups of settings in pulsed logic modules are now represented as dictionaries improving 
    flexibility as well as minimizing necessary code changes when adding new features.
    * Most parameter sets in `PulsedMeasurementLogic` and `SequenceGeneratorLogic` are now 
    properties of the respective module. `PulsedMasterLogic` also provides an interface to all those 
    properties.
    * Dynamic import of pulse analysis and pulse extraction methods now realized through helper 
    class instances held by `PulsedMeasurementLogic`. For detailed information about adding 
    methods, please see `how_to_add_analysis_methods.md` and `how_to_add_extraction_methods.md`
    * Dynamic import of predefined methods now realized through helper class instance held by 
    `SequenceGeneratorLogic`. For detailed information about adding methods, please see 
    `how_to_add_predefined_methods.md`
    * Dynamic import of sampling function definitions (analog waveform shapes) handled by class 
    `SamplingFunctions` and will be refreshed upon activation of `SequenceGeneratorLogic`. For 
    detailed information about adding functions, please see `how_to_add_sampling_functions.md`
    * Alternative plot data will now always be saved if available
    * Automatic setting of parameters in pulsed analysis tab (invoke settings) will only be possible
    for ensembles/sequences generated by predefined methods (instances must have fully populated 
    `measurement_information` dictionary) NOT for ensembles/sequences created or edited by the table
    editors.
    * Each `PulseBlockEnsemble` and `PulseSequence` instance will have a dictionary attribute called
    `sampling_information` which will be populated during waveform/sequence creation. It provides 
    information about the "real life" realization of the waveform/sequence like the actual length of
    each `PulseBlockElement` in integer time bins or the times at which transitions of digital 
    channels occur. It will also contain the set of pulse genrator settings used during sampling 
    (e.g. sample_rate, activation_config etc.).
    When the respective pulser assets (waveforms and sequences) get deleted from the device, this 
    dictionary will be emptied to indicate that the asset has not yet been sampled.
    This will only work if you delete waveforms/sequences on the device via qudi commands or upon a 
    restart of qudi. Hardware assets directly deleted by hand can lead to faulty behaviour of the 
    pulsed measurement modules.
    * Pulse analysis and extraction methods now have read-only access to the entire 
    `PulsedMeasurementLogic` allowing to implement more sophisticated methods that need in-depth 
    information about the running waveform.
    * Predefined methods now have read-only access to the entire `SequenceGeneratorLogic`
    * Pulsed object instances (blocks, ensembles, sequences) are serialized to a directory that can 
    be changed via ConfigOption. Each instance is a separate file so it is easier to manage a large 
    number of instances. In the future these instances need to be saved as StatusVars
    * New dialog box for pulse generator hardware settings. Previously the settings were located 
    directly in a tab of the PulsedMainGUI. Also added voltage settings for digital and analog 
    channels that were missing in the GUI before. 
    * Lots of smaller changes to improve programming flexibility and robustness against users
	* Added a new ungated extraction method ('ungated_gated_conv_deriv') which uses the keys in the 
	  sampling information to convert an ungated timetrace into a gated timetrace which is then 
	  anaylzed with the ungated method 'gated_conv_deriv'. The conversion is based on the rising
	  and falling bins in the laser channel which indicate the positions of the laser pulses in 
	  the ungated trace. For fine-tuning additional delays (for example from AOMs) can be taken 
	  into account. This method speeds up laser extractions from ungated timetraced by a lot.
	* Improved pulsed measurement textfile and plot layout for saved data
    * Added buttons to delete all saved PulseBlock/PulseBlockEnsemble/PulseSequence objects at once.
    * Introduced separate fit tools for each of the two plots in the pulsed analysis tab
    * Automatically clears fit data when changing the alternative plot type or starting a new 
      measurement.

Config changes:
* **All** pulsed related logic module paths need to be changed because they have been moved in the logic
subfolder "pulsed". As an example instead of
    ```
    module.Class: 'pulsed_master_logic.PulsedMasterLogic'
    ```
    it should be now
    ```
    module.Class: 'pulsed.pulsed_master_logic.PulsedMasterLogic'
    ```
* `PulseExtractionLogic` and `PulseAnalysisLogic` are no qudi logic modules anymore and must be 
removed from the config. Also remember to remove them from the "connect" section of all other 
modules (probably just `PulsedMeasurementLogic`).

* The connection to `SaveLogic` has been removed from `PulsedMeasurementGui` and thus needs to be 
removed from the "connect" section in the config. So the GUI entry in the config should look 
somewhat like:
    ```
    pulsedmeasurement:
        module.Class: 'pulsed.pulsed_maingui.PulsedMeasurementGui'
        connect:
            pulsedmasterlogic: 'pulsedmasterlogic'
    ```
    
* The connectors and ConfigOptions for `SequenceGeneratorLogic` have changed. The new config should 
look somewhat like:
    ```
    sequencegeneratorlogic:
        module.Class: 'pulsed.sequence_generator_logic.SequenceGeneratorLogic'
        assets_storage_path: 'C:/Users/username/saved_pulsed_assets'  # optional
        additional_predefined_methods_path: 'C:\\Custom_dir'  # optional
        additional_sampling_functions_path: 'C:\\Custom_dir'  # optional
        connect:
            pulsegenerator: 'mydummypulser'
    ```
    Essentially "additional_predefined_methods_path" and "additional_sampling_functions_path" only 
    need to be specified when you want to import sampling functions or predefined methods from an 
    additional directory other than the default directories situated in qudi.logic.pulsed.
    "assets_storage_path" is the directory where the object instances for blocks, ensembles and 
    sequences are saved to. If not specified this directory will default to a subfolder in the home 
    directory.

* The connectors and ConfigOptions for `PulsedMeasurementLogic` have changed. The new config should 
look somewhat like:
    ```
    pulsedmeasurementlogic:
        module.Class: 'pulsed.pulsed_measurement_logic.PulsedMeasurementLogic'
        raw_data_save_type: 'text'  # optional
        additional_extraction_path: 'C:\\Custom_dir'  # optional
        additional_analysis_path: 'C:\\Custom_dir'  # optional
        connect:
            fastcounter: 'mydummyfastcounter'
            pulsegenerator: 'mydummypulser'
            fitlogic: 'fitlogic'
            savelogic: 'savelogic'
            microwave: 'microwave_dummy'
    ```
    Essentially "additional_extraction_path" and "additional_analysis_path" only need to be 
    specified when you want to import sampling functions or predefined methods from an additional 
    directory other than the default directories situated in qudi.logic.pulsed.
* The fitting has been added to the spectrometer logic module. You need to connect the FitLogic to 
the SpectrometerLogic module like:
    ```
    spectrumlogic: 
    module.Class: 'spectrum.SpectrumLogic' 
    connect: 
        spectrometer: 'myspectrometer' 
        savelogic: 'savelogic' 
        odmrlogic: 'odmrlogic' 
        fitlogic: 'fitlogic'
    ```

* Tektronix 7000 series is now in file `tektronix_awg7k.py` and class `AWG7k`.
 Use that instead of `tektronix_awg7122c.py` and change the configuration like this:
    ```
    pulser_awg7000:
        module.Class: 'awg.tektronix_awg7k.AWG7k'
        awg_visa_address: 'TCPIP::10.42.0.211::INSTR'
        awg_ip_address: '10.42.0.211'
        timeout: 60

   ```
   
## Release 0.9
Released on 6 Mar 2018
Available at https://github.com/Ulm-IQO/qudi/releases/tag/v0.9

Changes/New features:

* Huge amount of small and medium sized bug fixes and usability/stability improvements
* Replaced scientific SpinBoxes with a new implementation that is more powerful and does not use pyqtgraph
* Fixed Python crash upon closing qudi which was related to saving images with matplotlib (Windows)
* Added hardware module to control _Coherent OBIS_ lasers
* Manager GUI now properly reflects the state of each module
* Full multichannel support for slow counting / confocal / ODMR
* Moved to fysom v2.1.4
* Module base classes now nest fysom state machine in `module_state` instead of subclassing it. The current state is accessible via `module_state.current` or `module_state()`
* Changed the sampling algorithm for waveforms. Formerly each `PulseBlockElement` was sampled to match the specified length as closely as possible. Now the ideal time on which a transition between elements should occur is matched to a global quantized timeline. The sampled waveform length will now not deviate more than one timebin from the ideal length. However ideally identical elements can slightly vary (1 bin) in length throughout the entire waveform. This should lead in general to better results since the overall definition of the waveform is more closely matched to a quantized timeline
* Commonly used parameters in pulsed measurements are now shared for all predefined methods (less input widgets / clean UI). Each `generate_*` method still needs all parameters but input widgets are reused by name. Available names are:
  ```
  ['mw_channel', 
   'gate_count_channel', 
   'sync_trig_channel', 
   'mw_amp', 
   'mw_freq', 
   'channel_amp', 
   'delay_length', 
   'wait_time', 
   'laser_length', 
   'rabi_period']
  ```
* Generalized APT motor stages class (multi-axis support via config)
* Simple digital channel based switch on/off capability added to `hardware/ni_card.py`
* _National Instruments X series_ card hardware module renamed from `ni_card.py` to `national_instruments_x_series.py`
* `qudikernel.py` moved to core
* Listening address and port of qudi can now be changed in config (default: localhost)
* Analog signal input (for PDMR measurements) now supported for slow counter/confocal/ODMR (see config changes)
* Use of rpyc became optional (does not need to be installed if no remote module capability is needed)
* Mayor cleanup/overhaul of the `microwave_interface.py` and adaption of all affected modules (hardware/logic)



Config changes:
 * New remote server declaration (old one working but deprecated):
  ```
  [global]
  module_server:
      address: ''
      port: 12345
      certfile: 'filename.cert'
      keyfile: 'filename.key'
  ```

 * New full example config for `national_instruments_x_series.py`:
 ```
 mynicard:
     module.Class: 'national_instruments_x_series.NationalInstrumentsXSeries'
     clock_channel: '/Dev1/Ctr0'
     scanner_clock_channel: '/Dev1/Ctr2'
     photon_sources:
         - '/Dev1/PFI8'
         - '/Dev1/PFI9'
     counter_channels:
         - '/Dev1/Ctr1'
     counter_ai_channels:  # optional
         - '/Dev1/AI1'
     scanner_counter_channels:
         - '/Dev1/Ctr3'
     scanner_ai_channels:  # optional
         - '/Dev1/AI0'
     scanner_ao_channels:
         - '/Dev1/AO0'
         - '/Dev1/AO1'
         - '/Dev1/AO2'
         - '/Dev1/AO3'
     scanner_position_ranges:
         - [0e-6, 200e-6]
         - [0e-6, 200e-6]
         - [-100e-6, 100e-6]
         - [-10, 10]
     scanner_voltage_ranges:
         - [-10, 10]
         - [-10, 10]
         - [-10, 10]
         - [-10, 10]
     default_samples_number: 10
     default_clock_frequency: 100
     default_scanner_clock_frequency: 100
     gate_in_channel: '/Dev1/PFI9'
     counting_edge_rising: True
     odmr_trigger_channel: '/Dev1/PFI15'
 ```

## Release 0.8

Released on 2 Mar 2017.
Available at https://github.com/Ulm-IQO/qudi/releases/tag/v0.8

Caution: fits need to be configured in the respective settings dialog and
may not include printed results or may be just broken.
If you find a defective fit, consider fixing it and submitting a pull request.

Changes/New features:

 * The Qudi paper was published: http://doi.org/10.1016/j.softx.2017.02.001
 * Move everything to Qt5 only (no more Qt4 support) and pyqtgraph 0.10.0
 * Re-usable/configurable fit GUI components
 * Scienific notation input for PID GUI
 * Support for [Extensions](@ref extensions) (out-of-tree modules) 
 * Removed the fysom event parameter (usually called e) from on_activae and on_deactivate functions
 * Swabian Instruments TimeTagger / PulseStreamer hardware modules
 * Much faster savelogic
 * Remove 'Out' connectors, connection is now by module name only
 * Pulse analysis supports multiple methods
 * Predefined pulse sequences can now be imported from a custom path 
 (in addition to /logic/predefined_methods)
 * Module loading and unloading now definitely happens in the correct order
 * Locked modules are only deactivated after prompting the user

Config changes:
 * New optional parameter "additional_methods_dir" for SequenceGeneratorLogic
 * No more 'Out' connectors:

 Old style, produces lots of warnings:
 
 logic:
    counter:
        module.Class: 'counter_logic.CounterLogic'
        connect:
            counter1: 'mynicard.counter'
            savelogic: 'savelogic.savelogic'
    save:
        module.Class: 'save_logic.SaveLogic'
        win_data_directory: 'C:/Data'
        unix_data_directory: 'Data/'

 New style:
 
 logic:
    counter:
        module.Class: 'counter_logic.CounterLogic'
        connect:
            counter1: 'mynicard'
            savelogic: 'save'
    save:
        module.Class: 'save_logic.SaveLogic'
        win_data_directory: 'C:/Data'
        unix_data_directory: 'Data/'


## Release 0.7

Released on 01 Feb 2017.
Available at https://github.com/Ulm-IQO/qudi/releases/tag/v0.7 .

Changes/New features:

 * Overhaul of most used hardware modules, including
   * Error codes and failed hardware calls are caught and passed up to the logic
   * Updates of methods documentation in hardware modules and corresponding interfaces
 * Logic modules are now listening to the hardware return values and react accordingly
 * Introduction of update signals in most logic and GUI modules to ensure coherency of logic and GUI module information. So upon changing something in the GUI this module will emit an update signal which is connected to the logic module. The same works vice-versa if a script or something is changing values in logic modules.
 * Stability improvements to pulsed measurement analysis toolchain (pulse_extraction_logic and pulse_analysis_logic)
 * Changed SpinBoxes in pulsed_maingui BlockEditor, EnsembleOrganizer and SequenceOrganizer to scientific SpinBoxes enabling scientific number format and unit prefix input
 * Pulsed measurement data is saved properly now. Scientific number format was introduced to avoid problems with too few digits
 * Better pulsed_master_logic structure that allows now also for direct waveform/sequence generation on pulse generator devices (without writing files)
 * Heaps of changes/improvements regarding fitting in qudi. Big parts of fit_logic have been rewritten. It may be necessary to adapt custom scripts using fits
 * Confocal is now consequently using SI units (config change needed)
 * Confocal can now work from different count sources which are selectable (multichannel support) (config change needed)
 * Voltage range for NI card channels can be set independently for each channel (config change needed)

Config changes:

In order to update to the latest version of qudi one has to apply minor changes to the config file.

Change configuration settings for the ni_card module:

 * Replace "scanner_ao_channels" with "scanner_x_ao", "scanner_y_ao" and "scanner_z_ao".
   
     Example:
     
     scanner_x_ao: '/Dev1/AO0'  
     
     scanner_y_ao: '/Dev1/AO1'
     
     scanner_z_ao: '/Dev1/AO2'
     
     scanner_a_ao: '/Dev1/AO3'
     
   If you do not need the 4th axis, just leave it out.
   
 * You can either specify a voltage range for all axes:
 
   voltage_range:
   
    \- -10
    
    \- 10
    
 * or you have to specify one for each axis:
   
   x_voltage_range:
   
    \- -10
   
    \- 10
   
   y_voltage_range:
   
    \- -10
   
    \- 10
   
   z_voltage_range:
   
    \- 0
   
    \- 10
   
   a_voltage_range:
   
    \- -5
   
    \- 5

 * Change all distances in ni_card to meters; you can use exponential notation. For example:
   
   x_range:
   
    \- -100e-6
    
    \- 100e-6


The hardware file for Tektronix AWG70k series has been changed to use the pyvisa package for more robust and easy communication with the device:

 * The settings "awg_IP_address" and "awg_port" are not used anymore and have to be replaced with "awg_visa_address" and "awg_ip_address". For example:
```
   awg_visa_address: 'TCPIP0::AWG70K-38293801::inst0::INSTR'
   awg_ip_address: '192.168.1.3'
```

The Visa address can be obtained for example by the "Agilent connection expert" application.

## Release 0.6

Released on 25 Nov 2016.
Available at https://github.com/Ulm-IQO/qudi/releases/tag/v0.6 .

Changes/New features:

 * Lots and lots of work leading to working and stable pulsed measurement modules, including
   * Editor for fast analog and digital waveforms and AWG channel configuration
   * Synthesize and upload waveforms to AWGs while respecting AWG limits and channels
   * Pulse extraction from fast counter time trace and flourescence signal extraction
   * Display of results for common measurements
   * Works with Jupyter notebooks
 * Some new documentation
 * Preliminary GUI to show/edit configuration files
 * Massive improvements to fit stability
 * Most interfaces now use abstract base classes
 * Confocal can show last scanned line and move Z while scanning XY
 * Continuous integration support
 * Nuclear spin operations experiment module
 * Spinboxes with scientific notation support
 * Use QtPy to support multiple Qt versions
 * Configuration files now use the YAML file format
 * Cooperative inheritance for modules
 * Logging now based on standard Python logger
 * HighFinesse WSU 30 wave meter support
 * New and consistent colors for plots throughout Qudi
 * PyQt5 compatibility
 * Many fixes to QO and Pi3 FPGA fast counter modules
 * Matplotlib inline plots and completion suport for Jupyter kernel
 * Jupyter kernel for Qudi (including install script)
 * Move project repository from SVN to git and to GitHub
 * New dark color scheme for GUI (modified qdark)
 * Lots of new predefined fitting methods
 * Fit logic can now load fitting methods from python files in a subfolder
 * Reusable fit settings GUI methods
 * Tektronix AWG 70000, 7112 and 5002 support
 * Gated counter logic and GUI modules
 * Magnetic field alignment module for vector magnet and solid state magnet on a 4-axis stage
 * Thorlabs APTmotor support
 * Scan history (Forward/backward) in Confocal
 * Qudi module state save/restore functionality (app_status folder)
 * Automatic loading of configured modules on a remote system
 * UI fixes
 * TSYS_01 temperature sensor support
 * Raspberry Pi PWM support for PID
 * Software PID logic and GUI
 * Fastcomtec 7887 and MCS6 support
 * Picoharp300 support
 * Python script to list qudi modules

## Release 0.5

Released on 30 Dec 2015.
Available at https://qosvn.physik.uni-ulm.de/svn/qudi/tags/release-0.5

Notes about this release are probably missing due to holidays.

 * Two photon counters supported in NI card counter and counter logic

## Release 0.4

Released on 30.10.2015.
Available at https://qosvn.physik.uni-ulm.de/svn/qudi/tags/release-0.4

New features:

 * Tilted scanning
 * ODMR remembers settings
 * ODMR can save raw data
 * Working and tested support for Radiant Dyes flip mirrors
 * support for taking spectra from spectrometer via WinSpec32
 * POI positions are now actually updated when the tracked POI moves
 * remote module support is more robust now
 * fixed a crash when changing confocal color bar while scanning
 * winspec32 spectrometer support
 * configurable settling time at start of optimization scans
 * option for surface-subtraction in the depth optimization scan
 * ALPHA Task interface
 * PRE-ALPHA for pulsed experiments

## Release 0.3

Released on 31.07.2015. Available at https://qosvn.physik.uni-ulm.de/svn/qudi/tags/release-0.3

New features:

 * Manager now includes log and iPython console
 * Manager can load and save the configuration
 * Manager can show active threads and remotely shared modules
 * QuDi remembers which configuration file is loaded
 * QuDi can restart to load new configuration
 * SmiQ R&S 06ATE works for ODMR
 * Dockwidgets in ODMR
 * Laser scanning with a remote wavemeter is now tested and confirmed working
 * Zoom with mouse in Confocal

Additionally, lots of bugs were fixed.

## Release 0.2

Release-0.2 is available since 07.07.2015.
It can be found using: https://qosvn.physik.uni-ulm.de/svn/qudi/tags/release-0.2

New features:

 * New Log style
 * (Manager shows module state)
 * Continues scan xy/depth (loop scan)
 * Rotate confocal images (rotates only the image, not the cursor!!!)
 * POI Manager GUI: restore default widget location (size might not be as default)
 * Cursor and arrow keys: right/left(x-direction) up/down(y-direction) Bild up/Bild down(z-direction); big step size with shift;step size can be changes in the settings
 * Clock time sample shift POI Manager
 * Centiles of colorbars is now working during a scan
 * All save files should now have the same time in the lable
 * duration of periodic optimiser changeable working during period
 * improved explanation in the data file of the Confocal scans
 * Added tooltips to Confocal and Optimiser settings

## Release 0.1

Release-0.1 is the first release of the QuDi software project.
It can be found via SVN Checkout using this URL: https://qosvn.physik.uni-ulm.de/svn/qudi/tags/release-0.1
It is possible to do basic measurements and the following modules are working:

 * Counter
 * Confocal scanning
 * Laser scanning
 * POI managing
 * ODMR

The basics of all these modules are working but there is plenty room for improvement.
At this stage the GUI is still under active development and so users should expect some interface items to change in future releases.
<|MERGE_RESOLUTION|>--- conflicted
+++ resolved
@@ -54,10 +54,7 @@
   * `FORCED` (only output as sequence possible)
 * Added interfuse to correct geometrical aberration on scanner via polynomial transformations
 * added the option to do a purely analog ODMR scan.
-<<<<<<< HEAD
-=======
 * added the option of an additional path for fit methods
->>>>>>> ebf484dd
 * 
 
 
