# -*- coding: utf-8 -*-
"""
This file contains the Qudi GUI module for ODMR control.

Qudi is free software: you can redistribute it and/or modify
it under the terms of the GNU General Public License as published by
the Free Software Foundation, either version 3 of the License, or
(at your option) any later version.

Qudi is distributed in the hope that it will be useful,
but WITHOUT ANY WARRANTY; without even the implied warranty of
MERCHANTABILITY or FITNESS FOR A PARTICULAR PURPOSE.  See the
GNU General Public License for more details.

You should have received a copy of the GNU General Public License
along with Qudi. If not, see <http://www.gnu.org/licenses/>.

Copyright (c) the Qudi Developers. See the COPYRIGHT.txt file at the
top-level directory of this distribution and at <https://github.com/Ulm-IQO/qudi/>
"""


import numpy as np
import os
import pyqtgraph as pg

from core.connector import Connector
from core.util import units
from gui.guibase import GUIBase
from gui.guiutils import ColorBar
from gui.colordefs import ColorScaleInferno
from gui.colordefs import QudiPalettePale as palette
from gui.fitsettings import FitSettingsDialog, FitSettingsComboBox
from qtpy import QtCore
from qtpy import QtWidgets
from qtpy import uic


class ODMRMainWindow(QtWidgets.QMainWindow):
    """ The main window for the ODMR measurement GUI.
    """
    def __init__(self):
        # Get the path to the *.ui file
        this_dir = os.path.dirname(__file__)
        ui_file = os.path.join(this_dir, 'ui_odmrgui.ui')

        # Load it
        super(ODMRMainWindow, self).__init__()
        uic.loadUi(ui_file, self)
        self.show()


class ODMRSettingDialog(QtWidgets.QDialog):
    """ The settings dialog for ODMR measurements.
    """
    def __init__(self):
        # Get the path to the *.ui file
        this_dir = os.path.dirname(__file__)
        ui_file = os.path.join(this_dir, 'ui_odmr_settings.ui')

        # Load it
        super(ODMRSettingDialog, self).__init__()
        uic.loadUi(ui_file, self)


class ODMRGui(GUIBase):
    """
    This is the GUI Class for ODMR measurements
    """

    # declare connectors
    odmrlogic1 = Connector(interface='ODMRLogic')
    savelogic = Connector(interface='SaveLogic')

    sigStartOdmrScan = QtCore.Signal()
    sigStopOdmrScan = QtCore.Signal()
    sigContinueOdmrScan = QtCore.Signal()
    sigClearData = QtCore.Signal()
    sigCwMwOn = QtCore.Signal()
    sigMwOff = QtCore.Signal()
    sigMwPowerChanged = QtCore.Signal(float)
    sigMwCwParamsChanged = QtCore.Signal(float, float)
    sigMwSweepParamsChanged = QtCore.Signal(float, float, float, float)
    sigClockFreqChanged = QtCore.Signal(float)
    sigOversamplingChanged = QtCore.Signal(int)
    sigLockInChanged = QtCore.Signal(bool)
    sigFitChanged = QtCore.Signal(str)
    sigNumberOfLinesChanged = QtCore.Signal(int)
    sigRuntimeChanged = QtCore.Signal(float)
    sigDoFit = QtCore.Signal(str, object, object, int)
    sigSaveMeasurement = QtCore.Signal(str, list, list)
    sigAverageLinesChanged = QtCore.Signal(int)

    def __init__(self, config, **kwargs):
        super().__init__(config=config, **kwargs)

    def on_activate(self):
        """ Definition, configuration and initialisation of the ODMR GUI.

        This init connects all the graphic modules, which were created in the
        *.ui file and configures the event handling between the modules.
        """

        self._odmr_logic = self.odmrlogic1()

        # Use the inherited class 'Ui_ODMRGuiUI' to create now the GUI element:
        self._mw = ODMRMainWindow()
        self._sd = ODMRSettingDialog()

        # Create a QSettings object for the mainwindow and store the actual GUI layout
        self.mwsettings = QtCore.QSettings("QUDI", "ODMR")
        self.mwsettings.setValue("geometry", self._mw.saveGeometry())
        self.mwsettings.setValue("windowState", self._mw.saveState())

        # Get hardware constraints to set limits for input widgets
        constraints = self._odmr_logic.get_hw_constraints()

        # Adjust range of scientific spinboxes above what is possible in Qt Designer
        self._mw.cw_frequency_DoubleSpinBox.setMaximum(constraints.max_frequency)
        self._mw.cw_frequency_DoubleSpinBox.setMinimum(constraints.min_frequency)
        self._mw.start_freq_DoubleSpinBox.setMaximum(constraints.max_frequency)
        self._mw.start_freq_DoubleSpinBox.setMinimum(constraints.min_frequency)
        self._mw.step_freq_DoubleSpinBox.setMaximum(100e9)
        self._mw.stop_freq_DoubleSpinBox.setMaximum(constraints.max_frequency)
        self._mw.stop_freq_DoubleSpinBox.setMinimum(constraints.min_frequency)
        self._mw.cw_power_DoubleSpinBox.setMaximum(constraints.max_power)
        self._mw.cw_power_DoubleSpinBox.setMinimum(constraints.min_power)
        self._mw.sweep_power_DoubleSpinBox.setMaximum(constraints.max_power)
        self._mw.sweep_power_DoubleSpinBox.setMinimum(constraints.min_power)

        # Add save file tag input box
        self._mw.save_tag_LineEdit = QtWidgets.QLineEdit(self._mw)
        self._mw.save_tag_LineEdit.setMaximumWidth(500)
        self._mw.save_tag_LineEdit.setMinimumWidth(200)
        self._mw.save_tag_LineEdit.setToolTip('Enter a nametag which will be\n'
                                              'added to the filename.')
        self._mw.save_ToolBar.addWidget(self._mw.save_tag_LineEdit)

        # add a clear button to clear the ODMR plots:
        self._mw.clear_odmr_PushButton = QtWidgets.QPushButton(self._mw)
        self._mw.clear_odmr_PushButton.setText('Clear ODMR')
        self._mw.clear_odmr_PushButton.setToolTip('Clear the data of the\n'
                                                  'current ODMR measurements.')
        self._mw.clear_odmr_PushButton.setEnabled(False)
        self._mw.toolBar.addWidget(self._mw.clear_odmr_PushButton)

        # Set up and connect channel combobox
        self.display_channel = 0
        odmr_channels = self._odmr_logic.get_odmr_channels()
        for n, ch in enumerate(odmr_channels):
            self._mw.odmr_channel_ComboBox.addItem(str(ch), n)

        self._mw.odmr_channel_ComboBox.activated.connect(self.update_channel)

        # Get the image from the logic
        self.odmr_matrix_image = pg.ImageItem(
            self._odmr_logic.odmr_plot_xy[:, self.display_channel],
            axisOrder='row-major')
        self.odmr_matrix_image.setRect(QtCore.QRectF(
                self._odmr_logic.mw_start,
                0,
                self._odmr_logic.mw_stop - self._odmr_logic.mw_start,
                self._odmr_logic.number_of_lines
            ))

        self.odmr_image = pg.PlotDataItem(self._odmr_logic.odmr_plot_x,
                                          self._odmr_logic.odmr_plot_y[self.display_channel],
                                          pen=pg.mkPen(palette.c1, style=QtCore.Qt.DotLine),
                                          symbol='o',
                                          symbolPen=palette.c1,
                                          symbolBrush=palette.c1,
                                          symbolSize=7)

        self.odmr_fit_image = pg.PlotDataItem(self._odmr_logic.odmr_fit_x,
                                              self._odmr_logic.odmr_fit_y,
                                              pen=pg.mkPen(palette.c2))

        # Add the display item to the xy and xz ViewWidget, which was defined in the UI file.
        self._mw.odmr_PlotWidget.addItem(self.odmr_image)
        self._mw.odmr_PlotWidget.setLabel(axis='left', text='Counts', units='Counts/s')
        self._mw.odmr_PlotWidget.setLabel(axis='bottom', text='Frequency', units='Hz')
        self._mw.odmr_PlotWidget.showGrid(x=True, y=True, alpha=0.8)

        self._mw.odmr_matrix_PlotWidget.addItem(self.odmr_matrix_image)
        self._mw.odmr_matrix_PlotWidget.setLabel(axis='left', text='Matrix Lines', units='#')
        self._mw.odmr_matrix_PlotWidget.setLabel(axis='bottom', text='Frequency', units='Hz')

        # Get the colorscales at set LUT
        my_colors = ColorScaleInferno()
        self.odmr_matrix_image.setLookupTable(my_colors.lut)

        ########################################################################
        #                  Configuration of the Colorbar                       #
        ########################################################################
        self.odmr_cb = ColorBar(my_colors.cmap_normed, 100, 0, 100000)

        # adding colorbar to ViewWidget
        self._mw.odmr_cb_PlotWidget.addItem(self.odmr_cb)
        self._mw.odmr_cb_PlotWidget.hideAxis('bottom')
        self._mw.odmr_cb_PlotWidget.hideAxis('left')
        self._mw.odmr_cb_PlotWidget.setLabel('right', 'Fluorescence', units='counts/s')

        ########################################################################
        #          Configuration of the various display Widgets                #
        ########################################################################
        # Take the default values from logic:
        self._mw.cw_frequency_DoubleSpinBox.setValue(self._odmr_logic.cw_mw_frequency)
        self._mw.start_freq_DoubleSpinBox.setValue(self._odmr_logic.mw_start)
        self._mw.stop_freq_DoubleSpinBox.setValue(self._odmr_logic.mw_stop)
        self._mw.step_freq_DoubleSpinBox.setValue(self._odmr_logic.mw_step)
        self._mw.cw_power_DoubleSpinBox.setValue(self._odmr_logic.cw_mw_power)
        self._mw.sweep_power_DoubleSpinBox.setValue(self._odmr_logic.sweep_mw_power)

        self._mw.runtime_DoubleSpinBox.setValue(self._odmr_logic.run_time)
        self._mw.elapsed_time_DisplayWidget.display(int(np.rint(self._odmr_logic.elapsed_time)))
        self._mw.elapsed_sweeps_DisplayWidget.display(self._odmr_logic.elapsed_sweeps)
        self._mw.average_level_SpinBox.setValue(self._odmr_logic.lines_to_average)

        self._sd.matrix_lines_SpinBox.setValue(self._odmr_logic.number_of_lines)
        self._sd.clock_frequency_DoubleSpinBox.setValue(self._odmr_logic.clock_frequency)
        self._sd.oversampling_SpinBox.setValue(self._odmr_logic.oversampling)
        self._sd.lock_in_CheckBox.setChecked(self._odmr_logic.lock_in)

        # additional stuff for AWG-microwave-combo
        #self._sd.number_of_loops_spinBox.setValue(self._odmr_logic._mw_device.number_of_loops)
        #self._sd.number_of_samples_spinBox.setValue(self._odmr_logic._mw_device.number_of_samples)
        #self._sd.awg_amplitude_doubleSpinBox.setValue(self._odmr_logic._mw_device.awg_amplitude)
        #self._sd.awg_offset_frequency_doubleSpinBox.setValue(self._odmr_logic._mw_device.awg_offset)
        #self._sd.awg_sample_rate_doubleSpinBox.setValue(self._odmr_logic._mw_device.awg_sample_rate)

        # fit settings
        self._fsd = FitSettingsDialog(self._odmr_logic.fc)
        self._fsd.sigFitsUpdated.connect(self._mw.fit_methods_ComboBox.setFitFunctions)
        self._fsd.applySettings()
        self._mw.action_FitSettings.triggered.connect(self._fsd.show)

        ########################################################################
        #                       Connect signals                                #
        ########################################################################
        # Internal user input changed signals
        self._mw.cw_frequency_DoubleSpinBox.editingFinished.connect(self.change_cw_params)
        self._mw.start_freq_DoubleSpinBox.editingFinished.connect(self.change_sweep_params)
        self._mw.step_freq_DoubleSpinBox.editingFinished.connect(self.change_sweep_params)
        self._mw.stop_freq_DoubleSpinBox.editingFinished.connect(self.change_sweep_params)
        self._mw.sweep_power_DoubleSpinBox.editingFinished.connect(self.change_sweep_params)
        self._mw.cw_power_DoubleSpinBox.editingFinished.connect(self.change_cw_params)
        self._mw.runtime_DoubleSpinBox.editingFinished.connect(self.change_runtime)
        self._mw.odmr_cb_max_DoubleSpinBox.valueChanged.connect(self.colorscale_changed)
        self._mw.odmr_cb_min_DoubleSpinBox.valueChanged.connect(self.colorscale_changed)
        self._mw.odmr_cb_high_percentile_DoubleSpinBox.valueChanged.connect(self.colorscale_changed)
        self._mw.odmr_cb_low_percentile_DoubleSpinBox.valueChanged.connect(self.colorscale_changed)
        self._mw.average_level_SpinBox.valueChanged.connect(self.average_level_changed)
        # Internal trigger signals
        self._mw.odmr_cb_manual_RadioButton.clicked.connect(self.colorscale_changed)
        self._mw.odmr_cb_centiles_RadioButton.clicked.connect(self.colorscale_changed)
        self._mw.clear_odmr_PushButton.clicked.connect(self.clear_odmr_data)
        self._mw.action_run_stop.triggered.connect(self.run_stop_odmr)
        self._mw.action_resume_odmr.triggered.connect(self.resume_odmr)
        self._mw.action_toggle_cw.triggered.connect(self.toggle_cw_mode)
        self._mw.action_Save.triggered.connect(self.save_data)
        self._mw.action_RestoreDefault.triggered.connect(self.restore_defaultview)
        self._mw.do_fit_PushButton.clicked.connect(self.do_fit)

        # additional stuff for AWG-microwave-combo
<<<<<<< HEAD
        #self._sd.number_of_loops_spinBox.editingFinished.connect(self.change_awg_params)
        #self._sd.number_of_samples_spinBox.editingFinished.connect(self.change_awg_params)
        #self._sd.awg_offset_frequency_doubleSpinBox.editingFinished.connect(self.change_awg_params)
        #self._sd.awg_amplitude_doubleSpinBox.editingFinished.connect(self.change_awg_params)
        #self._sd.awg_sample_rate_doubleSpinBox.editingFinished.connect(self.change_awg_params)
=======
        self._sd.number_of_loops_spinBox.editingFinished.connect(self.change_awg_params)
        self._sd.number_of_samples_spinBox.editingFinished.connect(self.change_awg_params)
        self._sd.awg_offset_frequency_doubleSpinBox.editingFinished.connect(self.change_awg_params)
        self._sd.awg_amplitude_doubleSpinBox.editingFinished.connect(self.change_awg_params)
        self._sd.awg_sample_rate_doubleSpinBox.editingFinished.connect(self.change_awg_params)
>>>>>>> 47882e69

        # Control/values-changed signals to logic
        self.sigCwMwOn.connect(self._odmr_logic.mw_cw_on, QtCore.Qt.QueuedConnection)
        self.sigMwOff.connect(self._odmr_logic.mw_off, QtCore.Qt.QueuedConnection)
        self.sigClearData.connect(self._odmr_logic.clear_odmr_data, QtCore.Qt.QueuedConnection)
        self.sigStartOdmrScan.connect(self._odmr_logic.start_odmr_scan, QtCore.Qt.QueuedConnection)
        self.sigStopOdmrScan.connect(self._odmr_logic.stop_odmr_scan, QtCore.Qt.QueuedConnection)
        self.sigContinueOdmrScan.connect(self._odmr_logic.continue_odmr_scan,
                                         QtCore.Qt.QueuedConnection)
        self.sigDoFit.connect(self._odmr_logic.do_fit, QtCore.Qt.QueuedConnection)
        self.sigMwCwParamsChanged.connect(self._odmr_logic.set_cw_parameters,
                                          QtCore.Qt.QueuedConnection)
        self.sigMwSweepParamsChanged.connect(self._odmr_logic.set_sweep_parameters,
                                             QtCore.Qt.QueuedConnection)
        self.sigRuntimeChanged.connect(self._odmr_logic.set_runtime, QtCore.Qt.QueuedConnection)
        self.sigNumberOfLinesChanged.connect(self._odmr_logic.set_matrix_line_number,
                                             QtCore.Qt.QueuedConnection)
        self.sigClockFreqChanged.connect(self._odmr_logic.set_clock_frequency,
                                         QtCore.Qt.QueuedConnection)
        self.sigOversamplingChanged.connect(self._odmr_logic.set_oversampling, QtCore.Qt.QueuedConnection)
        self.sigLockInChanged.connect(self._odmr_logic.set_lock_in, QtCore.Qt.QueuedConnection)
        self.sigSaveMeasurement.connect(self._odmr_logic.save_odmr_data, QtCore.Qt.QueuedConnection)
        self.sigAverageLinesChanged.connect(self._odmr_logic.set_average_length,
                                            QtCore.Qt.QueuedConnection)

        # Update signals coming from logic:
        self._odmr_logic.sigParameterUpdated.connect(self.update_parameter,
                                                     QtCore.Qt.QueuedConnection)
        self._odmr_logic.sigOutputStateUpdated.connect(self.update_status,
                                                       QtCore.Qt.QueuedConnection)
        self._odmr_logic.sigOdmrPlotsUpdated.connect(self.update_plots, QtCore.Qt.QueuedConnection)
        self._odmr_logic.sigOdmrFitUpdated.connect(self.update_fit, QtCore.Qt.QueuedConnection)
        self._odmr_logic.sigOdmrElapsedTimeUpdated.connect(self.update_elapsedtime,
                                                           QtCore.Qt.QueuedConnection)

        # connect settings signals
        self._mw.action_Settings.triggered.connect(self._menu_settings)
        self._sd.accepted.connect(self.update_settings)
        self._sd.rejected.connect(self.reject_settings)
        self._sd.buttonBox.button(QtWidgets.QDialogButtonBox.Apply).clicked.connect(
            self.update_settings)
        self.reject_settings()

        # Show the Main ODMR GUI:
        self.show()

    def on_deactivate(self):
        """ Reverse steps of activation

        @return int: error code (0:OK, -1:error)
        """
        # Disconnect signals
        self._sd.buttonBox.button(QtWidgets.QDialogButtonBox.Apply).clicked.disconnect()
        self._sd.accepted.disconnect()
        self._sd.rejected.disconnect()
        self._mw.action_Settings.triggered.disconnect()
        self._odmr_logic.sigParameterUpdated.disconnect()
        self._odmr_logic.sigOutputStateUpdated.disconnect()
        self._odmr_logic.sigOdmrPlotsUpdated.disconnect()
        self._odmr_logic.sigOdmrFitUpdated.disconnect()
        self._odmr_logic.sigOdmrElapsedTimeUpdated.disconnect()
        self.sigCwMwOn.disconnect()
        self.sigMwOff.disconnect()
        self.sigClearData.disconnect()
        self.sigStartOdmrScan.disconnect()
        self.sigStopOdmrScan.disconnect()
        self.sigContinueOdmrScan.disconnect()
        self.sigDoFit.disconnect()
        self.sigMwCwParamsChanged.disconnect()
        self.sigMwSweepParamsChanged.disconnect()
        self.sigRuntimeChanged.disconnect()
        self.sigNumberOfLinesChanged.disconnect()
        self.sigClockFreqChanged.disconnect()
        self.sigOversamplingChanged.disconnect()
        self.sigLockInChanged.disconnect()
        self.sigSaveMeasurement.disconnect()
        self.sigAverageLinesChanged.disconnect()
        self._mw.odmr_cb_manual_RadioButton.clicked.disconnect()
        self._mw.odmr_cb_centiles_RadioButton.clicked.disconnect()
        self._mw.clear_odmr_PushButton.clicked.disconnect()
        self._mw.action_run_stop.triggered.disconnect()
        self._mw.action_resume_odmr.triggered.disconnect()
        self._mw.action_Save.triggered.disconnect()
        self._mw.action_toggle_cw.triggered.disconnect()
        self._mw.action_RestoreDefault.triggered.disconnect()
        self._mw.do_fit_PushButton.clicked.disconnect()
        self._mw.cw_frequency_DoubleSpinBox.editingFinished.disconnect()
        self._mw.start_freq_DoubleSpinBox.editingFinished.disconnect()
        self._mw.step_freq_DoubleSpinBox.editingFinished.disconnect()
        self._mw.stop_freq_DoubleSpinBox.editingFinished.disconnect()
        self._mw.cw_power_DoubleSpinBox.editingFinished.disconnect()
        self._mw.sweep_power_DoubleSpinBox.editingFinished.disconnect()
        self._mw.runtime_DoubleSpinBox.editingFinished.disconnect()
        self._mw.odmr_cb_max_DoubleSpinBox.valueChanged.disconnect()
        self._mw.odmr_cb_min_DoubleSpinBox.valueChanged.disconnect()
        self._mw.odmr_cb_high_percentile_DoubleSpinBox.valueChanged.disconnect()
        self._mw.odmr_cb_low_percentile_DoubleSpinBox.valueChanged.disconnect()
        self._mw.average_level_SpinBox.valueChanged.disconnect()
        self._fsd.sigFitsUpdated.disconnect()
        self._mw.action_FitSettings.triggered.disconnect()
        self._mw.close()
        return 0

    def show(self):
        """Make window visible and put it above all other windows. """
        self._mw.show()
        self._mw.activateWindow()
        self._mw.raise_()

    def _menu_settings(self):
        """ Open the settings menu """
        self._sd.exec_()

    def run_stop_odmr(self, is_checked):
        """ Manages what happens if odmr scan is started/stopped. """
        if is_checked:
            # change the axes appearance according to input values:
            self._mw.action_run_stop.setEnabled(False)
            self._mw.action_resume_odmr.setEnabled(False)
            self._mw.action_toggle_cw.setEnabled(False)
            self._mw.odmr_PlotWidget.removeItem(self.odmr_fit_image)
            self._mw.cw_power_DoubleSpinBox.setEnabled(False)
            self._mw.sweep_power_DoubleSpinBox.setEnabled(False)
            self._mw.cw_frequency_DoubleSpinBox.setEnabled(False)
            self._mw.start_freq_DoubleSpinBox.setEnabled(False)
            self._mw.step_freq_DoubleSpinBox.setEnabled(False)
            self._mw.stop_freq_DoubleSpinBox.setEnabled(False)
            self._mw.runtime_DoubleSpinBox.setEnabled(False)
            self._sd.clock_frequency_DoubleSpinBox.setEnabled(False)
            self._sd.oversampling_SpinBox.setEnabled(False)
            self._sd.lock_in_CheckBox.setEnabled(False)
            self.sigStartOdmrScan.emit()
        else:
            self._mw.action_run_stop.setEnabled(False)
            self._mw.action_resume_odmr.setEnabled(False)
            self._mw.action_toggle_cw.setEnabled(False)
            self.sigStopOdmrScan.emit()
        return

    def resume_odmr(self, is_checked):
        if is_checked:
            self._mw.action_run_stop.setEnabled(False)
            self._mw.action_resume_odmr.setEnabled(False)
            self._mw.action_toggle_cw.setEnabled(False)
            self._mw.cw_power_DoubleSpinBox.setEnabled(False)
            self._mw.sweep_power_DoubleSpinBox.setEnabled(False)
            self._mw.cw_frequency_DoubleSpinBox.setEnabled(False)
            self._mw.start_freq_DoubleSpinBox.setEnabled(False)
            self._mw.step_freq_DoubleSpinBox.setEnabled(False)
            self._mw.stop_freq_DoubleSpinBox.setEnabled(False)
            self._mw.runtime_DoubleSpinBox.setEnabled(False)
            self._sd.clock_frequency_DoubleSpinBox.setEnabled(False)
            self._sd.oversampling_SpinBox.setEnabled(False)
            self._sd.lock_in_CheckBox.setEnabled(False)
            self.sigContinueOdmrScan.emit()
        else:
            self._mw.action_run_stop.setEnabled(False)
            self._mw.action_resume_odmr.setEnabled(False)
            self._mw.action_toggle_cw.setEnabled(False)
            self.sigStopOdmrScan.emit()
        return

    def toggle_cw_mode(self, is_checked):
        """ Starts or stops CW microwave output if no measurement is running. """
        if is_checked:
            self._mw.action_run_stop.setEnabled(False)
            self._mw.action_resume_odmr.setEnabled(False)
            self._mw.action_toggle_cw.setEnabled(False)
            self._mw.cw_power_DoubleSpinBox.setEnabled(False)
            self._mw.cw_frequency_DoubleSpinBox.setEnabled(False)
            self.sigCwMwOn.emit()
        else:
            self._mw.action_toggle_cw.setEnabled(False)
            self.sigMwOff.emit()
        return

    def update_status(self, mw_mode, is_running):
        """
        Update the display for a change in the microwave status (mode and output).

        @param str mw_mode: is the microwave output active?
        @param bool is_running: is the microwave output active?
        """
        # Block signals from firing
        self._mw.action_run_stop.blockSignals(True)
        self._mw.action_resume_odmr.blockSignals(True)
        self._mw.action_toggle_cw.blockSignals(True)

        # Update measurement status (activate/deactivate widgets/actions)
        if is_running:
            self._mw.action_resume_odmr.setEnabled(False)
            self._mw.cw_power_DoubleSpinBox.setEnabled(False)
            self._mw.cw_frequency_DoubleSpinBox.setEnabled(False)
            if mw_mode != 'cw':
                self._mw.clear_odmr_PushButton.setEnabled(True)
                self._mw.action_run_stop.setEnabled(True)
                self._mw.action_toggle_cw.setEnabled(False)
                self._mw.start_freq_DoubleSpinBox.setEnabled(False)
                self._mw.step_freq_DoubleSpinBox.setEnabled(False)
                self._mw.stop_freq_DoubleSpinBox.setEnabled(False)
                self._mw.sweep_power_DoubleSpinBox.setEnabled(False)
                self._mw.runtime_DoubleSpinBox.setEnabled(False)
                self._sd.clock_frequency_DoubleSpinBox.setEnabled(False)
                self._sd.oversampling_SpinBox.setEnabled(False)
                self._sd.lock_in_CheckBox.setEnabled(False)
                self._mw.action_run_stop.setChecked(True)
                self._mw.action_resume_odmr.setChecked(True)
                self._mw.action_toggle_cw.setChecked(False)
            else:
                self._mw.clear_odmr_PushButton.setEnabled(False)
                self._mw.action_run_stop.setEnabled(False)
                self._mw.action_toggle_cw.setEnabled(True)
                self._mw.start_freq_DoubleSpinBox.setEnabled(True)
                self._mw.step_freq_DoubleSpinBox.setEnabled(True)
                self._mw.stop_freq_DoubleSpinBox.setEnabled(True)
                self._mw.sweep_power_DoubleSpinBox.setEnabled(True)
                self._mw.runtime_DoubleSpinBox.setEnabled(True)
                self._sd.clock_frequency_DoubleSpinBox.setEnabled(True)
                self._sd.oversampling_SpinBox.setEnabled(True)
                self._sd.lock_in_CheckBox.setEnabled(True)
                self._mw.action_run_stop.setChecked(False)
                self._mw.action_resume_odmr.setChecked(False)
                self._mw.action_toggle_cw.setChecked(True)
        else:
            self._mw.action_resume_odmr.setEnabled(True)
            self._mw.cw_power_DoubleSpinBox.setEnabled(True)
            self._mw.sweep_power_DoubleSpinBox.setEnabled(True)
            self._mw.cw_frequency_DoubleSpinBox.setEnabled(True)
            self._mw.clear_odmr_PushButton.setEnabled(False)
            self._mw.action_run_stop.setEnabled(True)
            self._mw.action_toggle_cw.setEnabled(True)
            self._mw.start_freq_DoubleSpinBox.setEnabled(True)
            self._mw.step_freq_DoubleSpinBox.setEnabled(True)
            self._mw.stop_freq_DoubleSpinBox.setEnabled(True)
            self._mw.runtime_DoubleSpinBox.setEnabled(True)
            self._sd.clock_frequency_DoubleSpinBox.setEnabled(True)
            self._sd.oversampling_SpinBox.setEnabled(True)
            self._sd.lock_in_CheckBox.setEnabled(True)
            self._mw.action_run_stop.setChecked(False)
            self._mw.action_resume_odmr.setChecked(False)
            self._mw.action_toggle_cw.setChecked(False)

        # Unblock signal firing
        self._mw.action_run_stop.blockSignals(False)
        self._mw.action_resume_odmr.blockSignals(False)
        self._mw.action_toggle_cw.blockSignals(False)
        return

    def clear_odmr_data(self):
        """ Clear the ODMR data. """
        self.sigClearData.emit()
        return

    def update_plots(self, odmr_data_x, odmr_data_y, odmr_matrix):
        """ Refresh the plot widgets with new data. """
        # Update mean signal plot
        self.odmr_image.setData(odmr_data_x, odmr_data_y[self.display_channel])
        # Update raw data matrix plot
        cb_range = self.get_matrix_cb_range()
        self.update_colorbar(cb_range)
        self.odmr_matrix_image.setRect(
            QtCore.QRectF(
                odmr_data_x[0],
                0,
                np.abs(odmr_data_x[-1] - odmr_data_x[0]),
                odmr_matrix.shape[0])
            )
        self.odmr_matrix_image.setImage(
            image=odmr_matrix[:, self.display_channel],
            axisOrder='row-major',
            levels=(cb_range[0], cb_range[1]))

    def update_channel(self, index):
        self.display_channel = int(
            self._mw.odmr_channel_ComboBox.itemData(index, QtCore.Qt.UserRole))
        self.update_plots(
            self._odmr_logic.odmr_plot_x,
            self._odmr_logic.odmr_plot_y,
            self._odmr_logic.odmr_plot_xy)

    def average_level_changed(self):
        """
        Sends to lines to average to the logic
        """
        self.sigAverageLinesChanged.emit(self._mw.average_level_SpinBox.value())
        return

    def colorscale_changed(self):
        """
        Updates the range of the displayed colorscale in both the colorbar and the matrix plot.
        """
        cb_range = self.get_matrix_cb_range()
        self.update_colorbar(cb_range)
        matrix_image = self.odmr_matrix_image.image
        self.odmr_matrix_image.setImage(image=matrix_image, levels=(cb_range[0], cb_range[1]))
        return

    def update_colorbar(self, cb_range):
        """
        Update the colorbar to a new range.

        @param list cb_range: List or tuple containing the min and max values for the cb range
        """
        self.odmr_cb.refresh_colorbar(cb_range[0], cb_range[1])
        return

    def get_matrix_cb_range(self):
        """
        Determines the cb_min and cb_max values for the matrix plot
        """
        matrix_image = self.odmr_matrix_image.image

        # If "Manual" is checked or the image is empty (all zeros), then take manual cb range.
        # Otherwise, calculate cb range from percentiles.
        if self._mw.odmr_cb_manual_RadioButton.isChecked() or np.count_nonzero(matrix_image) < 1:
            cb_min = self._mw.odmr_cb_min_DoubleSpinBox.value()
            cb_max = self._mw.odmr_cb_max_DoubleSpinBox.value()
        else:
            # Exclude any zeros (which are typically due to unfinished scan)
            matrix_image_nonzero = matrix_image[np.nonzero(matrix_image)]

            # Read centile range
            low_centile = self._mw.odmr_cb_low_percentile_DoubleSpinBox.value()
            high_centile = self._mw.odmr_cb_high_percentile_DoubleSpinBox.value()

            cb_min = np.percentile(matrix_image_nonzero, low_centile)
            cb_max = np.percentile(matrix_image_nonzero, high_centile)

        cb_range = [cb_min, cb_max]
        return cb_range

    def restore_defaultview(self):
        self._mw.restoreGeometry(self.mwsettings.value("geometry", ""))
        self._mw.restoreState(self.mwsettings.value("windowState", ""))

    def update_elapsedtime(self, elapsed_time, scanned_lines):
        """ Updates current elapsed measurement time and completed frequency sweeps """
        self._mw.elapsed_time_DisplayWidget.display(int(np.rint(elapsed_time)))
        self._mw.elapsed_sweeps_DisplayWidget.display(scanned_lines)
        return

    def update_settings(self):
        """ Write the new settings from the gui to the file. """
        number_of_lines = self._sd.matrix_lines_SpinBox.value()
        clock_frequency = self._sd.clock_frequency_DoubleSpinBox.value()
        oversampling = self._sd.oversampling_SpinBox.value()
        lock_in = self._sd.lock_in_CheckBox.isChecked()
        self.sigOversamplingChanged.emit(oversampling)
        self.sigLockInChanged.emit(lock_in)
        self.sigClockFreqChanged.emit(clock_frequency)
        self.sigNumberOfLinesChanged.emit(number_of_lines)
        return

    def reject_settings(self):
        """ Keep the old settings and restores the old settings in the gui. """
        self._sd.matrix_lines_SpinBox.setValue(self._odmr_logic.number_of_lines)
        self._sd.clock_frequency_DoubleSpinBox.setValue(self._odmr_logic.clock_frequency)
        self._sd.oversampling_SpinBox.setValue(self._odmr_logic.oversampling)
        self._sd.lock_in_CheckBox.setChecked(self._odmr_logic.lock_in)
        return

    def do_fit(self):
        fit_function = self._mw.fit_methods_ComboBox.getCurrentFit()[0]
        self.sigDoFit.emit(fit_function, None, None, self._mw.odmr_channel_ComboBox.currentIndex())
        return

    def update_fit(self, x_data, y_data, result_str_dict, current_fit):
        """ Update the shown fit. """
        if current_fit != 'No Fit':
            # display results as formatted text
            self._mw.odmr_fit_results_DisplayWidget.clear()
            try:
                formated_results = units.create_formatted_output(result_str_dict)
            except:
                formated_results = 'this fit does not return formatted results'
            self._mw.odmr_fit_results_DisplayWidget.setPlainText(formated_results)

        self._mw.fit_methods_ComboBox.blockSignals(True)
        self._mw.fit_methods_ComboBox.setCurrentFit(current_fit)
        self._mw.fit_methods_ComboBox.blockSignals(False)

        # check which Fit method is used and remove or add again the
        # odmr_fit_image, check also whether a odmr_fit_image already exists.
        if current_fit != 'No Fit':
            self.odmr_fit_image.setData(x=x_data, y=y_data)
            if self.odmr_fit_image not in self._mw.odmr_PlotWidget.listDataItems():
                self._mw.odmr_PlotWidget.addItem(self.odmr_fit_image)
        else:
            if self.odmr_fit_image in self._mw.odmr_PlotWidget.listDataItems():
                self._mw.odmr_PlotWidget.removeItem(self.odmr_fit_image)

        self._mw.odmr_PlotWidget.getViewBox().updateAutoRange()
        return

    def update_parameter(self, param_dict):
        """ Update the parameter display in the GUI.

        @param param_dict:
        @return:

        Any change event from the logic should call this update function.
        The update will block the GUI signals from emitting a change back to the
        logic.
        """
        param = param_dict.get('sweep_mw_power')
        if param is not None:
            self._mw.sweep_power_DoubleSpinBox.blockSignals(True)
            self._mw.sweep_power_DoubleSpinBox.setValue(param)
            self._mw.sweep_power_DoubleSpinBox.blockSignals(False)

        param = param_dict.get('mw_start')
        if param is not None:
            self._mw.start_freq_DoubleSpinBox.blockSignals(True)
            self._mw.start_freq_DoubleSpinBox.setValue(param)
            self._mw.start_freq_DoubleSpinBox.blockSignals(False)

        param = param_dict.get('mw_step')
        if param is not None:
            self._mw.step_freq_DoubleSpinBox.blockSignals(True)
            self._mw.step_freq_DoubleSpinBox.setValue(param)
            self._mw.step_freq_DoubleSpinBox.blockSignals(False)

        param = param_dict.get('mw_stop')
        if param is not None:
            self._mw.stop_freq_DoubleSpinBox.blockSignals(True)
            self._mw.stop_freq_DoubleSpinBox.setValue(param)
            self._mw.stop_freq_DoubleSpinBox.blockSignals(False)

        param = param_dict.get('run_time')
        if param is not None:
            self._mw.runtime_DoubleSpinBox.blockSignals(True)
            self._mw.runtime_DoubleSpinBox.setValue(param)
            self._mw.runtime_DoubleSpinBox.blockSignals(False)

        param = param_dict.get('number_of_lines')
        if param is not None:
            self._sd.matrix_lines_SpinBox.blockSignals(True)
            self._sd.matrix_lines_SpinBox.setValue(param)
            self._sd.matrix_lines_SpinBox.blockSignals(False)

        param = param_dict.get('clock_frequency')
        if param is not None:
            self._sd.clock_frequency_DoubleSpinBox.blockSignals(True)
            self._sd.clock_frequency_DoubleSpinBox.setValue(param)
            self._sd.clock_frequency_DoubleSpinBox.blockSignals(False)

        param = param_dict.get('oversampling')
        if param is not None:
            self._sd.oversampling_SpinBox.blockSignals(True)
            self._sd.oversampling_SpinBox.setValue(param)
            self._sd.oversampling_SpinBox.blockSignals(False)

        param = param_dict.get('lock_in')
        if param is not None:
            self._sd.lock_in_CheckBox.blockSignals(True)
            self._sd.lock_in_CheckBox.setChecked(param)
            self._sd.lock_in_CheckBox.blockSignals(False)

        param = param_dict.get('cw_mw_frequency')
        if param is not None:
            self._mw.cw_frequency_DoubleSpinBox.blockSignals(True)
            self._mw.cw_frequency_DoubleSpinBox.setValue(param)
            self._mw.cw_frequency_DoubleSpinBox.blockSignals(False)

        param = param_dict.get('cw_mw_power')
        if param is not None:
            self._mw.cw_power_DoubleSpinBox.blockSignals(True)
            self._mw.cw_power_DoubleSpinBox.setValue(param)
            self._mw.cw_power_DoubleSpinBox.blockSignals(False)

        param = param_dict.get('average_length')
        if param is not None:
            self._mw.average_level_SpinBox.blockSignals(True)
            self._mw.average_level_SpinBox.setValue(param)
            self._mw.average_level_SpinBox.blockSignals(False)
        return

    ############################################################################
    #                           Change Methods                                 #
    ############################################################################

    def change_cw_params(self):
        """ Change CW frequency and power of microwave source """
        frequency = self._mw.cw_frequency_DoubleSpinBox.value()
        power = self._mw.cw_power_DoubleSpinBox.value()
        self.sigMwCwParamsChanged.emit(frequency, power)
        return

    def change_sweep_params(self):
        """ Change start, stop and step frequency of frequency sweep """
        start = self._mw.start_freq_DoubleSpinBox.value()
        stop = self._mw.stop_freq_DoubleSpinBox.value()
        step = self._mw.step_freq_DoubleSpinBox.value()
        power = self._mw.sweep_power_DoubleSpinBox.value()
        self.sigMwSweepParamsChanged.emit(start, stop, step, power)
        return

    def change_runtime(self):
        """ Change time after which microwave sweep is stopped """
        runtime = self._mw.runtime_DoubleSpinBox.value()
        self.sigRuntimeChanged.emit(runtime)
        return

    def save_data(self):
        """ Save the sum plot, the scan marix plot and the scan data """
        filetag = self._mw.save_tag_LineEdit.text()
        cb_range = self.get_matrix_cb_range()

        # Percentile range is None, unless the percentile scaling is selected in GUI.
        pcile_range = None
        if self._mw.odmr_cb_centiles_RadioButton.isChecked():
            low_centile = self._mw.odmr_cb_low_percentile_DoubleSpinBox.value()
            high_centile = self._mw.odmr_cb_high_percentile_DoubleSpinBox.value()
            pcile_range = [low_centile, high_centile]

        self.sigSaveMeasurement.emit(filetag, cb_range, pcile_range)
        return

    def change_awg_params(self):
        # additional stuff for AWG-microwave-combo
        self._odmr_logic._mw_device.awg_amplitude = self._sd.awg_amplitude_doubleSpinBox.value()
        self._odmr_logic._mw_device.awg_offset = self._sd.awg_offset_frequency_doubleSpinBox.value()
        self._odmr_logic._mw_device.number_of_samples = self._sd.number_of_samples_spinBox.value()
        self._odmr_logic._mw_device.number_of_loops = self._sd.number_of_loops_spinBox.value()
        self._odmr_logic._mw_device.awg_sample_rate = self._sd.awg_sample_rate_doubleSpinBox.value()<|MERGE_RESOLUTION|>--- conflicted
+++ resolved
@@ -262,19 +262,11 @@
         self._mw.do_fit_PushButton.clicked.connect(self.do_fit)
 
         # additional stuff for AWG-microwave-combo
-<<<<<<< HEAD
         #self._sd.number_of_loops_spinBox.editingFinished.connect(self.change_awg_params)
         #self._sd.number_of_samples_spinBox.editingFinished.connect(self.change_awg_params)
         #self._sd.awg_offset_frequency_doubleSpinBox.editingFinished.connect(self.change_awg_params)
         #self._sd.awg_amplitude_doubleSpinBox.editingFinished.connect(self.change_awg_params)
         #self._sd.awg_sample_rate_doubleSpinBox.editingFinished.connect(self.change_awg_params)
-=======
-        self._sd.number_of_loops_spinBox.editingFinished.connect(self.change_awg_params)
-        self._sd.number_of_samples_spinBox.editingFinished.connect(self.change_awg_params)
-        self._sd.awg_offset_frequency_doubleSpinBox.editingFinished.connect(self.change_awg_params)
-        self._sd.awg_amplitude_doubleSpinBox.editingFinished.connect(self.change_awg_params)
-        self._sd.awg_sample_rate_doubleSpinBox.editingFinished.connect(self.change_awg_params)
->>>>>>> 47882e69
 
         # Control/values-changed signals to logic
         self.sigCwMwOn.connect(self._odmr_logic.mw_cw_on, QtCore.Qt.QueuedConnection)
