# -*- coding: utf-8 -*-

"""
This file contains the Qudi hardware module to use TimeTagger as a counter.

Qudi is free software: you can redistribute it and/or modify
it under the terms of the GNU General Public License as published by
the Free Software Foundation, either version 3 of the License, or
(at your option) any later version.

Qudi is distributed in the hope that it will be useful,
but WITHOUT ANY WARRANTY; without even the implied warranty of
MERCHANTABILITY or FITNESS FOR A PARTICULAR PURPOSE.  See the
GNU General Public License for more details.

You should have received a copy of the GNU General Public License
along with Qudi. If not, see <http://www.gnu.org/licenses/>.

Copyright (c) the Qudi Developers. See the COPYRIGHT.txt file at the
top-level directory of this distribution and at <https://github.com/Ulm-IQO/qudi/>
"""

import thirdparty.swabian_instruments.timetagger.TimeTagger as tt
import time
import numpy as np

<<<<<<< HEAD
<<<<<<< HEAD
=======

>>>>>>> qcomp
from core.module import Base, ConfigOption
=======
from core.module import Base
from core.configoption import ConfigOption
>>>>>>> 22b343b0
from interface.slow_counter_interface import SlowCounterInterface
from interface.slow_counter_interface import SlowCounterConstraints
from interface.slow_counter_interface import CountingMode
from interface.odmr_counter_interface import ODMRCounterInterface

<<<<<<< HEAD
<<<<<<< HEAD
class TimeTaggerCounter(Base, SlowCounterInterface, ODMRCounterInterface):
=======
=======

>>>>>>> 22b343b0
class TimeTaggerCounter(Base, SlowCounterInterface):
    """ Using the TimeTagger as a slow counter.
>>>>>>> upstream/master

    Example config for copy-paste:

    timetagger_slowcounter:
        module.Class: 'timetagger_counter.TimeTaggerCounter'
        timetagger_channel_apd_0: 0
        timetagger_channel_apd_1: 1
        timetagger_sum_channels: 2

    """

    _channel_apd_0 = ConfigOption('timetagger_channel_apd_0', missing='error')
    _channel_apd_1 = ConfigOption('timetagger_channel_apd_1', None, missing='warn')
    _sum_channels = ConfigOption('timetagger_sum_channels', False)
    _odmr_trigger_channel = ConfigOption('timetagger_odmr_trigger', None, missing='warn')

    _nvalues = 100
    def on_activate(self):
        """ Start up TimeTagger interface
        """
        self._tagger = tt.createTimeTagger()
        self._count_frequency = 50  # Hz

        if self._sum_channels and self._channel_apd_1 is None:
            self.log.error('Cannot sum channels when only one apd channel given')

        ## self._mode can take 3 values:
        # 0: single channel, no summing
        # 1: single channel, summed over apd_0 and apd_1
        # 2: dual channel for apd_0 and apd_1
        if self._sum_channels:
            self._mode = 1
        elif self._channel_apd_1 is None:
            self._mode = 0
        else:
            self._mode = 2


    def on_deactivate(self):
        """ Shut down the TimeTagger.
        """
        #self.reset_hardware()
        pass

    def set_up_clock(self, clock_frequency=None, clock_channel=None):
        """ Configures the hardware clock of the TimeTagger for timing

        @param float clock_frequency: if defined, this sets the frequency of
                                      the clock
        @param string clock_channel: if defined, this is the physical channel
                                     of the clock

        @return int: error code (0:OK, -1:error)
        """

        self._count_frequency = clock_frequency
        return 0

    def set_up_counter(self,
                       counter_channels=None,
                       sources=None,
                       clock_channel=None,
                       counter_buffer=None):
        """ Configures the actual counter with a given clock.

        @param str counter_channel: optional, physical channel of the counter
        @param str photon_source: optional, physical channel where the photons
                                  are to count from
        @param str counter_channel2: optional, physical channel of the counter 2
        @param str photon_source2: optional, second physical channel where the
                                   photons are to count from
        @param str clock_channel: optional, specifies the clock channel for the
                                  counter
        @param int counter_buffer: optional, a buffer of specified integer
                                   length, where in each bin the count numbers
                                   are saved.

        @return int: error code (0:OK, -1:error)
        """

        # currently, parameters passed to this function are ignored -- the channels used and clock frequency are
        # set at startup
        if self._mode == 1:
            channel_combined = tt.Combiner(self._tagger, channels = [self._channel_apd_0, self._channel_apd_1])
            self._channel_apd = channel_combined.getChannel()

            self.counter = tt.Counter(
                self._tagger,
                channels=[self._channel_apd],
                binwidth=int((1 / self._count_frequency) * 1e12),
                n_values=1
            )
        elif self._mode == 2:
            self.counter0 = tt.Counter(
                self._tagger,
                channels=[self._channel_apd_0],
                binwidth=int((1 / self._count_frequency) * 1e12),
                n_values=1
            )

            self.counter1 = tt.Counter(
                self._tagger,
                channels=[self._channel_apd_1],
                binwidth=int((1 / self._count_frequency) * 1e12),
                n_values=1
            )
        else:
            self._channel_apd = self._channel_apd_0
            self.counter = tt.Counter(
                self._tagger,
                channels=[self._channel_apd],
                binwidth=int((1 / self._count_frequency) * 1e12),
                n_values=1
            )

        self.log.info('set up counter with {0}'.format(self._count_frequency))
        return 0

    def get_counter_channels(self):
        if self._mode < 2:
            return self._channel_apd
        else:
            return [self._channel_apd_0, self._channel_apd_1]

    def get_constraints(self):
        """ Get hardware limits the device

        @return SlowCounterConstraints: constraints class for slow counter

        FIXME: ask hardware for limits when module is loaded
        """
        constraints = SlowCounterConstraints()
        constraints.max_detectors = 2
        constraints.min_count_frequency = 1e-3
        constraints.max_count_frequency = 10e9
        constraints.counting_mode = [CountingMode.CONTINUOUS]
        return constraints

    def get_counter(self, samples=None):
        """ Returns the current counts per second of the counter.

        @param int samples: if defined, number of samples to read in one go

        @return numpy.array(uint32): the photon counts per second
        """

        time.sleep(2 / self._count_frequency)
        if self._mode < 2:
            return self.counter.getData() * self._count_frequency
        else:
            return np.array([self.counter0.getData() * self._count_frequency,
                             self.counter1.getData() * self._count_frequency])

    def close_counter(self):
        """ Closes the counter and cleans up afterwards.

        @return int: error code (0:OK, -1:error)
        """
        self._tagger.reset()
        return 0

    def close_clock(self):
        """ Closes the clock and cleans up afterwards.

        @return int: error code (0:OK, -1:error)
        """
        return 0


    #ODMR counter methods
    def set_up_odmr_clock(self, clock_frequency=None, clock_channel=None):
        """ Configures the hardware clock of the timetagger to give the timing.

        @param float clock_frequency: if defined, this sets the frequency of the
                                      clock
        @param str clock_channel: if defined, this is the physical channel of
                                  the clock

        @return int: error code (0:OK, -1:error)
        """
        self._count_frequency = clock_frequency
        return 0

    def set_up_odmr(self, counter_channel=None, photon_source=None,
                    clock_channel=None, odmr_trigger_channel=None):
        """ Configures the actual counter with a given clock.

        @param str counter_channel: if defined, this is the physical channel of
                                    the counter
        @param str photon_source: if defined, this is the physical channel where
                                  the photons are to count from
        @param str clock_channel: if defined, this specifies the clock for the
                                  counter
        @param str odmr_trigger_channel: if defined, this specifies the trigger
                                         output for the microwave

        @return int: error code (0:OK, -1:error)
        """
        # currently, parameters passed to this function are ignored -- the channels used and clock frequency are
        # set at startup

        if self._mode == 0:
            self._channel_apd = self._channel_apd_0
            self.odmr_counter = tt.CountBetweenMarkers(
                self._tagger,
                click_channel=self._channel_apd,
                begin_channel=self._odmr_trigger_channel,
                end_channel=self._odmr_trigger_channel+8,
                n_values=self._nvalues
            )
        elif self._mode == 1:
            channel_combined = tt.CountBetweenMarkers(self._tagger, channels=[self._channel_apd_0, self._channel_apd_1])
            self._channel_apd = channel_combined.getChannel()

            self.odmr_counter = tt.CountBetweenMarkers(
                self._tagger,
                click_channel=self._channel_apd,
                begin_channel=self._odmr_trigger_channel,
                end_channel=self._odmr_trigger_channel + 8,
                n_values=self._nvalues
            )
        else:
            self.log.error('Cannot do the dual channel mode for ODMR')
            return -1

        self.log.info('set up counter with {0}'.format(self._count_frequency))
        return 0

    def set_odmr_length(self, length=100):
        """Set up the trigger sequence for the ODMR and the triggered microwave.

        @param int length: length of microwave sweep in pixel

        @return int: error code (0:OK, -1:error)
        """
        self._nvalues = length
        return 0

    def count_odmr(self, length=100):
        """ Sweeps the microwave and returns the counts on that sweep.

        @param int length: length of microwave sweep in pixel

        @return float[]: the photon counts per second
        """
        return self.odmr_counter.get_data()

    def close_odmr(self):
        """ Close the odmr and clean up afterwards.

        @return int: error code (0:OK, -1:error)
        """
        self.counter.clearOverflows()
        return 0

    def close_odmr_clock(self):
        """ Close the odmr and clean up afterwards.

        @return int: error code (0:OK, -1:error)
        """
        return self.close_counter()

    def get_odmr_channels(self):
        """ Return a list of channel names.

        @return list(str): channels recorded during ODMR measurement
        """
        return []<|MERGE_RESOLUTION|>--- conflicted
+++ resolved
@@ -24,31 +24,15 @@
 import time
 import numpy as np
 
-<<<<<<< HEAD
-<<<<<<< HEAD
-=======
-
->>>>>>> qcomp
-from core.module import Base, ConfigOption
-=======
-from core.module import Base
-from core.configoption import ConfigOption
->>>>>>> 22b343b0
+
 from interface.slow_counter_interface import SlowCounterInterface
 from interface.slow_counter_interface import SlowCounterConstraints
 from interface.slow_counter_interface import CountingMode
 from interface.odmr_counter_interface import ODMRCounterInterface
 
-<<<<<<< HEAD
-<<<<<<< HEAD
-class TimeTaggerCounter(Base, SlowCounterInterface, ODMRCounterInterface):
-=======
-=======
-
->>>>>>> 22b343b0
+
 class TimeTaggerCounter(Base, SlowCounterInterface):
     """ Using the TimeTagger as a slow counter.
->>>>>>> upstream/master
 
     Example config for copy-paste:
 
