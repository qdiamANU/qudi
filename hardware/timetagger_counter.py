--- conflicted
+++ resolved
@@ -24,30 +24,15 @@
 import time
 import numpy as np
 
-<<<<<<< HEAD
-<<<<<<< HEAD
-=======
-
->>>>>>> qcomp
-from core.module import Base, ConfigOption
-=======
-
->>>>>>> 47882e69
+
 from interface.slow_counter_interface import SlowCounterInterface
 from interface.slow_counter_interface import SlowCounterConstraints
 from interface.slow_counter_interface import CountingMode
 from interface.odmr_counter_interface import ODMRCounterInterface
-<<<<<<< HEAD
-=======
-
->>>>>>> 47882e69
-
-<<<<<<< HEAD
-class TimeTaggerCounter(Base, SlowCounterInterface, ODMRCounterInterface):
-=======
+
+
 class TimeTaggerCounter(Base, SlowCounterInterface):
     """ Using the TimeTagger as a slow counter.
->>>>>>> upstream/master
 
     Example config for copy-paste:
 
