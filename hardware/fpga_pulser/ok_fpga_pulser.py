--- conflicted
+++ resolved
@@ -49,27 +49,17 @@
     _fpga_serial = ConfigOption(name='fpga_serial', missing='error')
     _fpga_type = ConfigOption(name='fpga_type', default='XEM6310_LX150', missing='warn')
 
-<<<<<<< HEAD
-    __current_waveform = StatusVar(name='current_waveform', default=np.zeros(1, dtype='uint8'))
-    __current_waveform_name = StatusVar(name='current_waveform_name', default='')
-    __sample_rate = StatusVar(name='sample_rate', default=950e6)
-
-=======
     __current_waveform = StatusVar(name='current_waveform', default=np.zeros(32, dtype='uint8'))
     __current_waveform_name = StatusVar(name='current_waveform_name', default='')
     __sample_rate = StatusVar(name='sample_rate', default=950e6)
- 
->>>>>>> 1d6dc765
+
     def __init__(self, config, **kwargs):
         super().__init__(config=config, **kwargs)
 
         self.__current_status = -1
         self.__currently_loaded_waveform = ''  # loaded and armed waveform name
         self.__samples_written = 0
-<<<<<<< HEAD
-=======
         self._fp3support = False
->>>>>>> 1d6dc765
         self.fpga = None  # Reference to the OK FrontPanel instance
 
     def on_activate(self):
@@ -164,10 +154,7 @@
 
         @return int: error code (0:OK, -1:error)
         """
-<<<<<<< HEAD
-=======
         self.__current_status = 1
->>>>>>> 1d6dc765
         return self.write(0x01)
 
     def pulser_off(self):
@@ -175,10 +162,7 @@
 
         @return int: error code (0:OK, -1:error)
         """
-<<<<<<< HEAD
-=======
         self.__current_status = 0
->>>>>>> 1d6dc765
         return self.write(0x00)
 
     def load_waveform(self, load_dict):
@@ -188,7 +172,6 @@
         For a device without mass memory this will make the waveform/pattern that has been
         previously written with self.write_waveform ready to play.
 
-<<<<<<< HEAD
         @param dict|list load_dict: a dictionary with keys being one of the available channel
                                     index and values being the name of the already written
                                     waveform to load into the channel.
@@ -197,16 +180,6 @@
                                     If just a list of waveform names if given, the channel
                                     association will be invoked from the channel
                                     suffix '_ch1', '_ch2' etc.
-=======
-        @param load_dict:  dict|list, a dictionary with keys being one of the available channel
-                                      index and values being the name of the already written
-                                      waveform to load into the channel.
-                                      Examples:   {1: rabi_ch1, 2: rabi_ch2} or
-                                                  {1: rabi_ch2, 2: rabi_ch1}
-                                      If just a list of waveform names if given, the channel
-                                      association will be invoked from the channel
-                                      suffix '_ch1', '_ch2' etc.
->>>>>>> 1d6dc765
 
         @return dict: Dictionary containing the actually loaded waveforms per channel.
         """
@@ -217,29 +190,17 @@
             waveforms = list(set(load_dict.values()))
         else:
             self.log.error('Method load_waveform expects a list of waveform names or a dict.')
-<<<<<<< HEAD
-            return self.get_loaded_assets()
-
-        if len(waveforms) != 1:
-            self.log.error('FPGA pulser expects exactly one waveform name for load_waveform.')
-            return self.get_loaded_assets()
-=======
             return self.get_loaded_assets()[0]
 
         if len(waveforms) != 1:
             self.log.error('FPGA pulser expects exactly one waveform name for load_waveform.')
             return self.get_loaded_assets()[0]
->>>>>>> 1d6dc765
 
         waveform = waveforms[0]
         if waveform != self.__current_waveform_name:
             self.log.error('No waveform by the name "{0}" generated for FPGA pulser.\n'
                            'Only one waveform at a time can be held.'.format(waveform))
-<<<<<<< HEAD
-            return self.get_loaded_assets()
-=======
             return self.get_loaded_assets()[0]
->>>>>>> 1d6dc765
 
         # calculate size of the two bytearrays to be transmitted. The biggest part is tranfered
         # in 1024 byte blocks and the rest is transfered in 32 byte blocks
@@ -268,19 +229,13 @@
             # check if upload was successful
             self.write(0x00)
             # start the pulse sequence
-<<<<<<< HEAD
-=======
             self.__current_status = 1
->>>>>>> 1d6dc765
             self.write(0x01)
             # wait for 600ms
             time.sleep(0.6)
             # get status flags from FPGA
             flags = self.query()
-<<<<<<< HEAD
-=======
             self.__current_status = 0
->>>>>>> 1d6dc765
             self.write(0x00)
             # check if the memory readout works.
             if flags == 0:
@@ -302,7 +257,6 @@
         For a device without mass memory this will make the waveform/pattern that has been
         previously written with self.write_waveform ready to play.
 
-<<<<<<< HEAD
         @param dict|list sequence_name: a dictionary with keys being one of the available channel
                                         index and values being the name of the already written
                                         waveform to load into the channel.
@@ -311,26 +265,12 @@
                                         If just a list of waveform names if given, the channel
                                         association will be invoked from the channel
                                         suffix '_ch1', '_ch2' etc.
-=======
-        @param sequence_name:  dict|list, a dictionary with keys being one of the available channel
-                                      index and values being the name of the already written
-                                      waveform to load into the channel.
-                                      Examples:   {1: rabi_ch1, 2: rabi_ch2} or
-                                                  {1: rabi_ch2, 2: rabi_ch1}
-                                      If just a list of waveform names if given, the channel
-                                      association will be invoked from the channel
-                                      suffix '_ch1', '_ch2' etc.
->>>>>>> 1d6dc765
 
         @return dict: Dictionary containing the actually loaded waveforms per channel.
         """
         self.log.warning('FPGA digital pulse generator has no sequencing capabilities.\n'
                          'load_sequence call ignored.')
-<<<<<<< HEAD
-        return {}
-=======
         return dict()
->>>>>>> 1d6dc765
 
     def get_loaded_assets(self):
         """
@@ -353,11 +293,6 @@
 
         @return int: error code (0:OK, -1:error)
         """
-<<<<<<< HEAD
-        self.__currently_loaded_waveform = ''
-        self.__current_waveform_name = ''
-        self.__current_waveform = bytearray([0])
-=======
         self.pulser_off()
         self.__currently_loaded_waveform = ''
         self.__current_waveform_name = ''
@@ -365,7 +300,6 @@
         self.__current_waveform = bytearray(np.zeros(32))
         self.__samples_written = 32
         self.load_waveform([self.__current_waveform_name])
->>>>>>> 1d6dc765
         return 0
 
     def get_status(self):
@@ -400,13 +334,10 @@
         Note: After setting the sampling rate of the device, use the actually set return value for
               further processing.
         """
-<<<<<<< HEAD
-=======
         if self.__current_status == 1:
             self.log.error('Can`t change the sample rate while the FPGA is running.')
             return self.__sample_rate
 
->>>>>>> 1d6dc765
         # Round sample rate either to 500MHz or 950MHz since no other values are possible.
         if sample_rate < 725e6:
             self.__sample_rate = 500e6
@@ -418,9 +349,6 @@
         bitfile_path = os.path.join(get_main_dir(), 'thirdparty', 'qo_fpga', bitfile_name)
 
         self.fpga.ConfigureFPGA(bitfile_path)
-<<<<<<< HEAD
-        self.log.debug('FPGA pulse generator configured with {0}'.format(bitfile_path))
-=======
         self.log.info('FPGA pulse generator configured with {0}'.format(bitfile_path))
 
         if self.fpga.IsFrontPanel3Supported():
@@ -430,7 +358,6 @@
             self.log.warning('FrontPanel3 is not supported. '
                              'Please check if the FPGA is directly connected by USB3.')
         self.__current_status = 0
->>>>>>> 1d6dc765
         return self.__sample_rate
 
     def get_analog_level(self, amplitude=None, offset=None):
@@ -447,31 +374,20 @@
 
         Note: Do not return a saved amplitude and/or offset value but instead retrieve the current
               amplitude and/or offset directly from the device.
-<<<<<<< HEAD
 
         If nothing (or None) is passed then the levels of all channels will be returned. If no
         analog channels are present in the device, return just empty dicts.
 
-=======
-
-        If nothing (or None) is passed then the levels of all channels will be returned. If no
-        analog channels are present in the device, return just empty dicts.
-
->>>>>>> 1d6dc765
         Example of a possible input:
             amplitude = ['a_ch1', 'a_ch4'], offset = None
         to obtain the amplitude of channel 1 and 4 and the offset of all channels
             {'a_ch1': -0.5, 'a_ch4': 2.0} {'a_ch1': 0.0, 'a_ch2': 0.0, 'a_ch3': 1.0, 'a_ch4': 0.0}
         """
-<<<<<<< HEAD
-=======
         self.log.warning('The FPGA has no analog channels.')
->>>>>>> 1d6dc765
         return dict(), dict()
 
     def set_analog_level(self, amplitude=None, offset=None):
         """ Set amplitude and/or offset value of the provided analog channel(s).
-<<<<<<< HEAD
 
         @param dict amplitude: dictionary, with key being the channel descriptor string
                                (i.e. 'a_ch1', 'a_ch2') and items being the amplitude values
@@ -486,22 +402,6 @@
 
         If nothing is passed then the command will return the current amplitudes/offsets.
 
-=======
-
-        @param dict amplitude: dictionary, with key being the channel descriptor string
-                               (i.e. 'a_ch1', 'a_ch2') and items being the amplitude values
-                               (in Volt peak to peak, i.e. the full amplitude) for the desired
-                               channel.
-        @param dict offset: dictionary, with key being the channel descriptor string
-                            (i.e. 'a_ch1', 'a_ch2') and items being the offset values
-                            (in absolute volt) for the desired channel.
-
-        @return (dict, dict): tuple of two dicts with the actual set values for amplitude and
-                              offset for ALL channels.
-
-        If nothing is passed then the command will return the current amplitudes/offsets.
-
->>>>>>> 1d6dc765
         Note: After setting the amplitude and/or offset values of the device, use the actual set
               return values for further processing.
         """
@@ -551,7 +451,6 @@
         @param dict high: dictionary, with key being the channel descriptor string
                           (i.e. 'd_ch1', 'd_ch2') and items being the high values (in volt) for the
                           desired channel.
-<<<<<<< HEAD
 
         @return (dict, dict): tuple of two dicts where first dict denotes the current low value and
                               the second dict the high value for ALL digital channels.
@@ -559,15 +458,6 @@
 
         If nothing is passed then the command will return the current voltage levels.
 
-=======
-
-        @return (dict, dict): tuple of two dicts where first dict denotes the current low value and
-                              the second dict the high value for ALL digital channels.
-                              Keys are the channel descriptor strings (i.e. 'd_ch1', 'd_ch2')
-
-        If nothing is passed then the command will return the current voltage levels.
-
->>>>>>> 1d6dc765
         Note: After setting the high and/or low values of the device, use the actual set return
               values for further processing.
         """
@@ -631,10 +521,7 @@
         to activate analog channel 2 digital channel 3 and 4 and to deactivate
         digital channel 1. All other available channels will remain unchanged.
         """
-<<<<<<< HEAD
-=======
         self.log.warning('The channels of the FPGA are always active.')
->>>>>>> 1d6dc765
         return self.get_active_channels()
 
     def write_waveform(self, name, analog_samples, digital_samples, is_first_chunk, is_last_chunk,
@@ -664,13 +551,10 @@
         @return (int, list): Number of samples written (-1 indicates failed process) and list of
                              created waveform names
         """
-<<<<<<< HEAD
-=======
         if self.__current_status != 0:
             self.log.error('FPGA is not idle, so the waveform can`t be written at this time.')
             return -1, list()
 
->>>>>>> 1d6dc765
         if analog_samples:
             self.log.error('FPGA pulse generator is purely digital and does not support waveform '
                            'generation with analog samples.')
@@ -680,12 +564,8 @@
                 self.log.warning('No samples handed over for waveform generation.')
                 return -1, list()
             else:
-<<<<<<< HEAD
-                self.__current_waveform = bytearray([0])
-=======
                 self.__current_waveform = bytearray(np.zeros(32))
                 self.__samples_written = 32
->>>>>>> 1d6dc765
                 self.__current_waveform_name = ''
                 return 0, list()
 
@@ -732,13 +612,8 @@
         """
         Write a new sequence on the device memory.
 
-<<<<<<< HEAD
         @param str name: the name of the waveform to be created/append to
         @param dict sequence_parameters: dictionary containing the parameters for a sequence
-=======
-        @param name: str, the name of the waveform to be created/append to
-        @param sequence_parameters: dict, dictionary containing the parameters for a sequence
->>>>>>> 1d6dc765
 
         @return: int, number of sequence steps written (-1 indicates failed process)
         """
@@ -751,14 +626,10 @@
 
         @return list: List of all uploaded waveform name strings in the device workspace.
         """
-<<<<<<< HEAD
-        return list()
-=======
         waveform_names = list()
         if self.__current_waveform_name != '' and self.__current_waveform_name is not None:
             waveform_names = [self.__current_waveform_name]
         return waveform_names
->>>>>>> 1d6dc765
 
     def get_sequence_names(self):
         """ Retrieve the names of all uploaded sequence on the device.
@@ -830,11 +701,7 @@
     def query(self, question=None):
         """ Asks the device a 'question' and receive and return an answer from it.
 
-<<<<<<< HEAD
         @param str question: string containing the command
-=======
-        @param string question: string containing the command
->>>>>>> 1d6dc765
 
         @return string: the answer of the device to the 'question' in a string
         """
@@ -848,10 +715,6 @@
         """
         self.write(0x04)
         self.write(0x00)
-<<<<<<< HEAD
-        self.clear_all()
-=======
->>>>>>> 1d6dc765
         return 0
 
     def has_sequence_mode(self):
@@ -884,12 +747,6 @@
         """
         # set FPGA in reset state
         self.write(0x04)
-<<<<<<< HEAD
-        self.current_status = -1
-        del self.fpga
-        return 0
-=======
         self.__current_status = -1
         del self.fpga
-        return self.__current_status
->>>>>>> 1d6dc765
+        return self.__current_status