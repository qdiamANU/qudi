--- conflicted
+++ resolved
@@ -20,14 +20,11 @@
 top-level directory of this distribution and at <https://github.com/Ulm-IQO/qudi/>
 """
 
-<<<<<<< HEAD
-
-=======
+
 from core.module import Base
 from core.configoption import ConfigOption
->>>>>>> 47882e69
+from core.statusvariable import  StatusVar
 from core.util.modules import get_home_dir
-from core.module import Base, ConfigOption, StatusVar
 from interface.pulser_interface import PulserInterface, PulserConstraints
 from collections import OrderedDict
 import numpy as np
@@ -39,12 +36,6 @@
     """ Interface class to define the abstract controls and
     communication with all pulsing devices.
     """
-<<<<<<< HEAD
-
-    _modclass = 'pulserinterface'
-    _modtype = 'hardware'
-=======
->>>>>>> 47882e69
 
     _pulsestreamer_ip = ConfigOption('pulsestreamer_ip', '192.168.1.100', missing='warn')
     _laser_channel = ConfigOption('laser_channel', 1, missing='warn')
